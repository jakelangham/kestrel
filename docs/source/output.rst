.. _output:

Output
======

Kestrel simulation results are contained in a number of output files.
The main numerical results of the simulation are cell-averaged values 
of quantities at locations within the flow domain.  There are two types
of numerical result files:

    * *snapshot* files that contain data produced by Kestrel at a single point
      in time. The files have sequential numeric names, e.g.  *000001.nc*,
      *000002.nc*, .... The snapshot file *000000.nc* contains the initial
      conditions of the flow.
    * *aggregated* files that contain data that summarize the flow up to the
      point at which they are written. These files are updated throughout the
      simulation.  Aggregated results are stored in a single file with the
      filename set using the optional input :code:`maximums filename` with
      default value :code:`Maximums`.

The numerical results are only stored in *active* regions of the domain,
and therefore, the data volume in later snapshot files is larger than in
earlier files, and aggregated results files increase in size as simulations
progress.

Solution data files can be provided in two main formats: as plain text in
column-headed comma-separated values (with a *.txt* extension),
or as NetCDF files (with a *.nc* extension).  Here we first describe
the output files in these two formats.  Additionally, Kestrel produces:

    * a *RunInfo.txt* file that summarizes the settings used in the model;
    * a *Volume.txt* file that summarizes the time series of volumes of material;
    * (when using ``.txt`` output) files that record topographic data at cell
      vertices.

.. _output_netcdf:

NetCDF format
-------------

NetCDF files are typically smaller in size and record contain data at higher
numerical precision than Kestrel's text file outputs, and are georeferenced when
simulations use topographic data.  Therefore, NetCDF files are the preferred
data format. However, they require a compatible NetCDF library for installation
(see :ref:`installation`) and post-processing tools that are able to read NetCDF
files.  Many GIS software packages are capable of reading NetCDF, and packages
are available in Julia, MatLab, Python, and other languages.

Computed solution fields are stored as Float64 variables.

The NetCDF files contain global attributes that contain some of the important settings
of the model.  These include the attribute :code:`time` that gives the simulated time, 
in seconds, of the snapshot data or latest write for aggregated results.

For georeferenced simulations, the global attribute :code:`crs_epsg` gives the EPSG code
for the UTM coordinate reference system.

There are four NetCDF dimensions defined:

    * :code:`x` - the Easting dimension, for cell centres;
    * :code:`y` - the Northing dimension for cell centres;
    * :code:`x_vertex` - the Easting dimension for cell vertices (only for *snapshot* files);
    * :code:`y_vertex` - the Northing dimension for cell vertices (only for *snapshot* files).

.. note::

    For one-dimensional simulations, :code:`y` has size 1, and :code:`y_vertex` has size 2.

.. note::
    
    The vertex data is required when restarting simulations but should not be used for post-processing.
    Therefore, the vertex data is not georeferenced.

For georeferenced simulations, the NetCDF files contain a variable

    :code:`crs`

        A NetCDF variable to store the following attributes defining the coordinate reference system:

            - :code:`grid_mapping_name` taking the value :code:`transverse_mercator`.
            - :code:`false_easting` taking the value :code:`500000`.
            - :code:`false_northing` taking the value :code:`0` for domain centres in the Northern hemisphere and :code:`10000000` for domain centres in the Southern hemisphere.
            - :code:`latitude_of_projection_origin` taking the value :code:`0`.
            - :code:`longitude_of_central_meridian` with value dependent on the central longitude of the domain.
            - :code:`scale_factor_at_central_meridian` taking the value :code:`0.9996`.

.. warning::
    The aggregated results NetCDF file is overwritten during the simulation. This will fail is the NetCDF file is open
    during an attempt to write.  This will result in an error and termination of the simulation.

    It is recommended to copy the file before opening to perform analysis and processing while a Kestrel simulation is in progress.

.. _output_txt:

Text format
-----------

The text format output files produced by Kestrel contain column-headed,
comma-separated numerical data.  The text files contain the same data fields as
NetCDF files, but at a reduced numerical precision. In order to aid
post-processing of these files, when simulations are georeferenced there are
additional columns providing the cell-centre latitude and longitude in the WGS84
coordinate reference system.  Furthermore, to reduce file size, fields that are
appropriate only for two-dimensional simulations are not recorded when
one-dimensional simulations are performed.

Computed solution fields are stored in scientific form (:code:`ES18.10E3`).

For restarting simulations, topographic data is required at cell vertices as
well as at cell centres.  These data are stored in separate files with extension
*.txt_topo*.

The first column of text data files is named :code:`tile` and refers an internal
integer identifier of domain tiles within Kestrel, which is required for
restarting simulations from an existing result file.

.. _output_fields:

Output fields
-------------

The *snapshot* and *aggregated* result files contain the following fields for location:

    :code:`x`
        The Easting coordinate of cell centres [m].
        
        When georeferenced, the coordinate is in the UTM coordinate reference system
        given by :code:`crs_epsg`.
    
    :code:`y`
        The Northing coordinate of cell centres [m].
        
        When georeferenced the coordinate is in the UTM coordinate reference system
        given by :code:`crs_epsg`.
        
        For one-dimensional simulations :code:`y = 0` in NetCDF files and is absent
        from text files.

    :code:`x_vertex`
        The Easting coordinate of cell vertices [m].

        These values are not georeferenced, so are relative to the domain centre.
        
        Only defined in NetCDF *snapshot* files.

    :code:`y_vertex`
        The Northing coordinate of cell vertices [m].
        
        These values are not georeferenced, so are relative to the domain centre.
        
        Only defined in NetCDF *snapshot* files.
        
        For one-dimensional simulations :code:`y_vertex = -0.5, 0.5`.

The *snapshot* files contain the following solution fields:
    
    :code:`flow_depth`
        The flow depth, :math:`H` [m].

    :code:`flow_speed`
        The flow slope-aligned speed, :math:`\left|\mathbf{u}\right|` [m/s].

    :code:`x_velocity`
        The :math:`x`-component of the flow velocity, :math:`\bar{u}` [m/s].
    
    :code:`y_velocity`
        The :math:`y`-component of the flow velocity, :math:`\bar{v}` [m/s].
    
    :code:`density`
        The density of the mixture, :math:`\bar{\rho}` [kg/m\ :sup:`3`\ ].

    :code:`solids_fraction`
        The volume fraction of solids in the mixture, :math:`\bar{\psi}` [*dimensionless*].
    
    :code:`x_flux`
        The :math:`x`-component of the mass flux per unit area, :math:`\bar{\rho} H\bar{u}` [m\ :sup:`3`\ /s].
    
    :code:`y_flux`
        The :math:`y`-component of the volumetric flux per unit area, :math:`\bar{\rho} H\bar{v}` [m\ :sup:`3`\ /s].
    
    :code:`Hnpsi`
        The volume of solids per unit area, :math:`H\bar{\psi}` [m].
    
    :code:`base_elevation`
        The initial topographic elevation, :math:`b_{0} = b(x,y,0)` [m].
    
    :code:`elevation_change`
        The change in topographic elevation, :math:`\delta b_{t} = b(x,y,t) - b(x,y,0)` [m].
    
    :code:`x_slope`
        The topographic slope along the :math:`x` coordinate, :math:`\partial b/\partial x` [*dimensionless*].
    
    :code:`y_slope`
        The topographic slope along the :math:`y` coordinate, :math:`\partial b/\partial y` [*dimensionless*].
    
    :code:`B0_vertex`
        The initial topographic elevation at cell vertices, :math:`b_{0} = b(x,y,0)` [m].
        This data is required when restarting simulations, but should not be used for post-processing.
        It is not georeferenced.
        Stored in :code:`.txt_topo` files, when using text output.
    
    :code:`Bt_vertex`
        The change in topographic elevation at cell vertices, :math:`\delta b_{t} = b(x,y,t) - b(x,y,0)` [m].
        This data is required when restarting simulations, but should not be used for post-processing.
        It is not georeferenced.
        Stored in :code:`.txt_topo` files, when using text output.

    :code:`w`
        The conserved quantity :math:`w = H/\gamma + b` that is computed in the model.
        This is required for restarting simulations but should not be used for post-processing.
    
The *aggregated* result files contain the following solution fields:

    :code:`max_depth`
        The maximum flow depth that has occurred in each cell of the domain [m].

    :code:`t_max_depth`
        The time at which the maximum flow depth occurred in each cell of the domain [s].

    :code:`max_speed`
        The maximum flow speed that has occurred in each cell of the domain [m/s].

    :code:`t_max_speed`
        The time at which the maximum flow depth occurred in each cell of the domain [s].

    :code:`max_erosion`
        The maximum depth of erosion that has occurred in each cell of the domain [m].

    :code:`t_max_erosion`
        The time at which the maximum depth of erosion occurred in each cell of the domain [s].

    :code:`max_deposit`
        The maximum depth of deposition that has occurred in each cell of the domain [m].

    :code:`t_max_deposit`
        The time at which the maximum depth of deposition occurred in each cell of the domain [s].

    :code:`max_solids_frac`
        The maximum solids volume fraction that has occurred in each cell of the domain [*dimensionless*].

    :code:`t_max_solids_frac`
        The time at which the maximum volume fraction occurred in each cell of the domain [s].

    :code:`inundation_time`
        The time at which flow material first reaches each cell of the domain [s].

.. _output_volume:

Flow Volumes
------------

The file :code:`Volume.txt` contains time series recording the evolution of flow
volumes and masses during the simulation.  These are summary values, integrated
numerically over the full simulation domain, whenever a *snapshot* is recorded.

The data are stored as column-headed, comma-separated values with the first row
recording the time, and subsequent columns recording quantities calculated from
computed fields.  The calculated values are written at high precision (sixteen
figures) as they can be used to verify accurate computation of conserved
quantities.

The following columns are stored:

    :code:`volume`

        The total volume of material in the flow domain.

        This volume includes material added in initial conditions,
        material added by flux sources, and material entrained into
        flows by erosion, and is given mathematically (following the notation of
        :ref:`physical_model`) by

        .. math::
            V_{total} = \int_{A} H\gamma\ \mathrm{d}A,

        where :math:`\mathrm{d}A` denotes a Cartesian area element in the
        horizontal plane. Kestrel computes a approximation to this (and the
        other integrals defined given below) in accordance with its finite
        volume numerical scheme.

    :code:`total_bed_volume`

        The total volume of material derived from the bed.

        This is the difference of material eroded from the bed from that
        deposited to the bed, and is given by

        .. math::
            V_{bed} = \int_{A} \left(b(\mathbf{x},t) - b(\mathbf{x},0)\right)\ \mathrm{d}A.
        
    :code:`total_mass`

        The total mass of material in the flow domain.

        This mass includes material added in initial conditions,
        material added by flux sources, and material entrained into
        flows by erosion, and is given by

        .. math::
            M_{total} = \int_{A} \bar{\rho}H\gamma\ \mathrm{d}A.
        
    :code:`bed_mass`

        The total mass of material derived from the bed.

        This mass is the difference of material eroded from the bed
        from that deposited to the bed, and is given by

        .. math::
            M_{bed} = \rho_{b}V_{bed}

        where :math:`\rho_{b}` is the density of bed material.

    :code:`total_solids_mass`
        The total mass of solids in the flow domain.

        This mass includes solids added in initial conditions,
        solids added by flux sources, and solids entrained into
        flows by erosion, and is given by

        .. math::
            M_{solids} = \int_{A} \rho_{s}H\bar{\psi}\gamma\ \mathrm{d}A.

    :code:`bed solids mass`

        The total mass of solids derived from the bed.

        This mass is the difference of solid mass added by erosion from the bed
        from the solid mass deposited to the bed, and is given by

        .. math::
<<<<<<< HEAD
            M_{bed solids} = \rho_{s}V_{bed}p
        
        where :math:`p` is the bed porosity.

.. _output_info:

RunInfo
-------

The *RunInfo.txt* file contains information of the simulation settings and progress,
including quantities calculated from user inputs within Kestrel.

The file provides a valuable summary of the parameter and input settings used in the
model and can assist in analysis of the numerical outputs.  Additionally, the 
*RunInfo.txt* file is required for restarting simulations.

The file is structured in a similar way to Kestrel input files, with blocks corresponding
to *Domain*, *Initial conditions*, *Parameters*, *Solver settings*, *Output settings*,
and *Topography*.  Within these blocks, settings and calculated quantities are recorded in
the form :code:`keyword = value`.  In many cases the keywords are fully descriptive or 
identical to keywords in the input files.
=======
            M_{bed solids} = \psi_b\rho_{s}V_{bed}.
>>>>>>> 770ac72e
<|MERGE_RESOLUTION|>--- conflicted
+++ resolved
@@ -329,8 +329,7 @@
         from the solid mass deposited to the bed, and is given by
 
         .. math::
-<<<<<<< HEAD
-            M_{bed solids} = \rho_{s}V_{bed}p
+             M_{bed solids} = \psi_b\rho_{s}V_{bed}.
         
         where :math:`p` is the bed porosity.
 
@@ -350,7 +349,4 @@
 to *Domain*, *Initial conditions*, *Parameters*, *Solver settings*, *Output settings*,
 and *Topography*.  Within these blocks, settings and calculated quantities are recorded in
 the form :code:`keyword = value`.  In many cases the keywords are fully descriptive or 
-identical to keywords in the input files.
-=======
-            M_{bed solids} = \psi_b\rho_{s}V_{bed}.
->>>>>>> 770ac72e
+identical to keywords in the input files.