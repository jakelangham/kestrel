--- conflicted
+++ resolved
@@ -534,14 +534,9 @@
 
       ManningCo = RunParams%ManningCo
 
-<<<<<<< HEAD
       Hn_recip = DesingularizeFunc(Hn, RunParams%heightThreshold*gam)
 
       friction = g * ManningCo*ManningCo * (Hn_recip**(1.0_wp/3.0_wp))
-
-=======
-      friction = g * ManningCo*ManningCo / (Hn**(1.0_wp/3.0_wp))
->>>>>>> f0da36fb
    end function ManningDrag
 
    ! Variable drag parameterization. This is a concentration-dependent
