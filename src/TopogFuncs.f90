! This file is part of the Kestrel software for simulations
! of sediment-laden Earth surface flows.
!
! Version v1.1.1
!
! Copyright 2023 Mark J. Woodhouse, Jake Langham, (University of Bristol).
!
! This program is free software: you can redistribute it and/or modify it 
! under the terms of the GNU General Public License as published by the Free 
! Software Foundation, either version 3 of the License, or (at your option) 
! any later version.
!
! This program is distributed in the hope that it will be useful, but WITHOUT 
! ANY WARRANTY; without even the implied warranty of MERCHANTABILITY or 
! FITNESS FOR A PARTICULAR PURPOSE. See the GNU General Public License for 
! more details.
!
! You should have received a copy of the GNU General Public License along with 
! this program. If not, see <https://www.gnu.org/licenses/>. 


! This module defines analytical formulae for topographic elevation.
! The chosen formula is determined at runtime by the user.
! 
! An interface to a generic TopogFunc is defined the specific choices
! is set in TopogSettings.f90.
!
! TopogFunc is a pure subroutine of the form
!   subroutine TopogFunc(RunParams, x, y, b0)
! with inputs: type(RunSet) :: RunParams - parameters of the model
!              real(kind=wp), dimension(:) :: x - the Easting coordinate
!              real(kind=wp), dimension(:) :: y - the Northing coordinate
! and output: real(kind=wp), dimension(:,:) :: b0(size(x),size(y)) - the topographic elevation at x, y
! Note, for 1d simulations, size(y)=1.
! Each specific subroutine has the same form.
!
! Currently implemented formulae are:
!   x2slopes - Two slopes connected by a circular arc
!   usgs - Parameterization of the USGS flume
!   flume - General flume based on the USGS flume
<<<<<<< HEAD
=======
!   channel_powerlaw - Slope along x, power law cross section in y
!   channel_trapezium - Slope along x, trapezium cross section in y
>>>>>>> c2af6293
!   xbislope - Two slopes with smooth transition
!   xtrislope - Three slopes with piecewise continuous transition
!   flat - Flat topography
!   xslope - Uniform slope along x
!   yslope - Uniform slope along y
!   xyslope - Uniform slope along x-y
!   xsinslope - one-dimensional sinusoidal variation
!   xysinslope - two-dimensional sinusoidal variation
!   xhump - one-dimensional cosine hump on a flat topography
!   xtanh - one-dimensional tanh on a flat topography
!   xparab - one-dimensional parabola
!   xyparab - two-dimensional parabola
module topog_funcs_module

   use set_precision_module, only: wp, pi
   use runsettings_module, only: RunSet

   implicit none

   private
   public :: TopogFunc ! Generic template for topography formulae
   public :: x2slopes ! Two slopes connected by a circular arc
   public :: usgs ! Parameterization of the USGS flume
   public :: flume ! General flume based on the USGS flume
<<<<<<< HEAD
   public :: quadratic_flume ! Flume with runout and quadratic cross-section
   public :: trapezoidal_channel ! inclined channel (along x) with inclined sides (along y)
=======
   public :: channel_powerlaw ! Slope along x, power law cross section in y
   public :: channel_trapezium ! Slope along x, trapezium cross section in y
>>>>>>> c2af6293
   public :: xbislope ! Two slopes with smooth transition
   public :: xtrislope ! Three slopes with piecewise continuous transition
   public :: flat ! Flat topography
   public :: xslope ! Uniform slope along x
   public :: yslope ! Uniform slope along y
   public :: xyslope ! Uniform slope along x-y
   public :: xsinslope ! one-dimensional sinusoidal variation
   public :: xysinslope ! two-dimensional sinusoidal variation
   public :: xhump ! one-dimensional cosine hump on a flat topography
   public :: xtanh ! one-dimensional tanh on a flat topography
   public :: xparab ! one-dimensional parabola
   public :: xyparab ! two-dimensional parabola
   public :: xtanhbowl ! one-dimensional tanh-sided bowl

   pointer :: TopogFunc
   interface
       pure subroutine TopogFunc(RunParams, x, y, b0)
           import :: wp
           import :: RunSet
           type(RunSet), intent(in) :: RunParams
           real(kind=wp), dimension(:), intent(in) :: x
           real(kind=wp), dimension(:), intent(in) :: y
           real(kind=wp), dimension(:,:), intent(out) :: b0(size(x),size(y))
       end subroutine TopogFunc
   end interface

contains

   ! Two slopes connected by a circular arc
   ! Three parameters required:
   !  alpha -- slope on left-hand-side ; passed in RunParams%TopogFuncParams(1)
   !  beta -- slope on right-hand-side; passed in RunParams%TopogFuncParams(2)
   !  R -- radius of connecting cicular arc; passed in RunParams%TopogFuncParams(3)
   pure subroutine x2slopes(RunParams, x, y, b0)
      type(RunSet), intent(in) :: RunParams
      real(kind=wp), dimension(:), intent(in) :: x
      real(kind=wp), dimension(:), intent(in) :: y
      real(kind=wp), dimension(:,:), intent(out) :: b0(size(x),size(y))

      real(kind=wp) :: alpha, beta, R
      real(kind=wp) :: xc0, zc0, x1, z1, x2, z2

      integer :: ii

      alpha = RunParams%TopogFuncParams(1)
      beta = RunParams%TopogFuncParams(2)
      R = RunParams%TopogFuncParams(3)
      
      ! Determine centre of connecting circular arc
      xc0 = (sqrt(1.0_wp+alpha*alpha) - sqrt(1.0_wp+beta*beta))*R/(alpha-beta)
      zc0 = (alpha*sqrt(1.0_wp+beta*beta) - beta*sqrt(1.0_wp+alpha*alpha))*R/(alpha-beta)
      ! Determine points where arc joins slopes on left (x1,z1) and right (x2,z2)
      x1 = xc0 - alpha*R/sqrt(1.0_wp+alpha*alpha)
      z1 = zc0 - R/sqrt(1.0_wp+alpha*alpha)
      x2 = xc0 - beta*R/sqrt(1.0_wp+beta*beta)
      z2 = zc0 - R/sqrt(1.0_wp+beta*beta)

      do ii=1,size(x)
         if (x(ii)<x1) then
            b0(ii,:) = -alpha*x(ii)
         elseif (x(ii)>x2) then
            b0(ii,:) = -beta*x(ii)
         else
            b0(ii,:) = zc0 - sqrt(R*R - (x(ii)-xc0)*(x(ii)-xc0))
         end if
      end do
      return
   end subroutine x2slopes

   ! Parameterization of the USGS flume
   ! This has slope of 31 deg for x<0, and slope 2.4 deg for x>x1>0
   ! that are connected by a smooth cosh curve section.
   ! Note x1 is determined to ensure smooth connection.
   ! The channel is confined by walls for x<8.5 m, that are represented as tanh profile humps
   ! Two parameters required:
   !  wallH -- height of confining walls; passed in RunParams%TopogFuncParams(1)
   !  sigma -- 'width' of tanh walls; passed in RunParams%TopogFuncParams(2)
   pure subroutine usgs(RunParams, x, y, b0)
      type(RunSet), intent(in) :: RunParams
      real(kind=wp), dimension(:), intent(in) :: x
      real(kind=wp), dimension(:), intent(in) :: y
      real(kind=wp), dimension(:,:), intent(out) :: b0(size(x),size(y))

      real(kind=wp) :: alpha, xc0, zc0, x1, sigma, wallH
      integer :: ii, jj
   
      ! Set parameters
      alpha = 8.5_wp/(asinh(-tan(4.0_wp*pi/180_wp))-asinh(-tan(31.0_wp*pi/180_wp)))
      xc0 = - alpha*asinh(-tan(31.0_wp*pi/180.0_wp))
      zc0 = -alpha*cosh((-xc0)/alpha)
      x1 = xc0 + alpha*asinh(-tan(2.4_wp*pi/180.0_wp))
      wallH = RunParams%TopogFuncParams(1)
      sigma = RunParams%TopogFuncParams(2)

      ! Build topography along x
      do ii=1,size(x)
         if (x(ii)<0.0_wp) then
            b0(ii,:) = -tan(31.0_wp*pi/180.0_wp)*x(ii)
         elseif (x(ii)>x1) then
            b0(ii,:) = zc0 + alpha*cosh((x1-xc0)/alpha) - tan(2.4_wp*pi/180.0_wp)*(x(ii)-x1)
         else
            b0(ii,:) = zc0 + alpha*cosh((x(ii)-xc0)/alpha)
         end if
      end do

      ! Add confining walls
      do ii=1,size(x)
         if (x(ii)<8.5_wp) then
            do jj=1,size(y)
               b0(ii,jj) = b0(ii,jj) + 0.5_wp*wallH*(tanh(sigma*(y(jj)-1.0_wp)) &
                  - tanh(sigma*(y(jj)-2.0_wp)) + tanh(sigma*(y(jj)+2.0_wp)) - tanh(sigma*(y(jj)+1.0_wp)))
            end do
         end if
      end do
      return
   end subroutine usgs

   ! Parameterization of the general flume
   ! This has slope theta0 for x<0, and slope theta1 for x>x1>0
   ! that are connected by a smooth cosh curve section.
   ! Note x1 is determined to ensure smooth connection.
   ! The channel is confined by walls for x<xwall, that are represented as tanh profile humps
   !  parameters required:
   !  theta0 -- slope (in degrees) for x<0; passed in RunParams%TopogFuncParams(1)
   !  theta1 -- slope (in degrees) for x>x1; passed in RunParams%TopogFuncParams(2)
   !  xwall -- x coordinate for end of wall; passed in RunParams%TopogFuncParams(3)
   !  wallW -- width of confining walls; passed in RunParams%TopogFuncParams(4)
   !  wallH -- height of confining walls; passed in RunParams%TopogFuncParams(5)
   !  sigma -- 'width' of tanh walls; passed in RunParams%TopogFuncParams(6)
   pure subroutine flume(RunParams, x, y, b0)
      type(RunSet), intent(in) :: RunParams
      real(kind=wp), dimension(:), intent(in) :: x
      real(kind=wp), dimension(:), intent(in) :: y
      real(kind=wp), dimension(:,:), intent(out) :: b0(size(x),size(y))

      real(kind=wp) :: theta0, theta1, xwall, wallW, wallH, sigma
      real(kind=wp) :: alpha, xc0, zc0, x1
      integer :: ii, jj

      ! Get parameters
      theta0 = RunParams%TopogFuncParams(1)
      theta1 = RunParams%TopogFuncParams(2)
      xwall = RunParams%TopogFuncParams(3)
      wallW = RunParams%TopogFuncParams(4)
      wallH = RunParams%TopogFuncParams(5)
      sigma = RunParams%TopogFuncParams(6)
   
      ! Set parameters
      alpha = 8.5_wp/(asinh(-tan(4.0_wp*pi/180_wp))-asinh(-tan(theta0*pi/180_wp)))
      xc0 = - alpha*asinh(-tan(theta0*pi/180.0_wp))
      zc0 = -alpha*cosh((-xc0)/alpha)
      x1 = xc0 + alpha*asinh(-tan(theta1*pi/180.0_wp))
      
      ! Build topography along x
      do ii=1,size(x)
         if (x(ii)<0.0_wp) then
            b0(ii,:) = -tan(theta0*pi/180.0_wp)*x(ii)
         elseif (x(ii)>x1) then
            b0(ii,:) = zc0 + alpha*cosh((x1-xc0)/alpha) - tan(theta1*pi/180.0_wp)*(x(ii)-x1)
         else
            b0(ii,:) = zc0 + alpha*cosh((x(ii)-xc0)/alpha)
         end if
      end do

      ! Add confining walls
      do ii=1,size(x)
         if (x(ii)<xwall) then
            do jj=1,size(y)
               b0(ii,jj) = b0(ii,jj) + 0.5_wp*wallH*(tanh(sigma*(y(jj)-0.5_wp*wallW)) &
                  - tanh(sigma*(y(jj)-1.5_wp*wallW)) + tanh(sigma*(y(jj)+1.5_wp*wallW)) - tanh(sigma*(y(jj)+0.5_wp*wallW)))
            end do
         end if
      end do
      return
   end subroutine flume

<<<<<<< HEAD
   ! Parameterization of a quadratic flume
   ! This has slope theta0 for x<0, and slope theta1 for x>x1>0
   ! that are connected by a smooth cosh curve section.
   ! Note x1 is determined to ensure smooth connection.
   ! The channel cross-section is quadratic b(x,y) = -theta0*x + a*y^2
   !  parameters required:
   !  theta0 -- slope (in degrees) for x<0; passed in RunParams%TopogFuncParams(1)
   !  theta1 -- slope (in degrees) for x>x1; passed in RunParams%TopogFuncParams(2)
   !  xwall -- x coordinate for end of wall; passed in RunParams%TopogFuncParams(3)
   !  a -- quadratic coefficient; passed in RunParams%TopogFuncParams(4)
   pure subroutine quadratic_flume(RunParams, x, y, b0)
=======
   ! Channel with constant slope in x and banks defined by a power law as so
   !
   ! b(x, y) = x * slope + cos(theta) * (|y| / W)^alpha
   !
   ! where theta is the slope angle and accounts for the rotation of the banks
   ! to the Earth-centred system.
   ! Note that 2*W sets the approximate width of the channel.
   !  parameters required:
   !  slope  -- slope in x.
   !  W      -- characteristic width of power law channel cross section.
   !  alpha  -- index of the power law.
   pure subroutine channel_powerlaw(RunParams, x, y, b0)
>>>>>>> c2af6293
      type(RunSet), intent(in) :: RunParams
      real(kind=wp), dimension(:), intent(in) :: x
      real(kind=wp), dimension(:), intent(in) :: y
      real(kind=wp), dimension(:,:), intent(out) :: b0(size(x),size(y))

<<<<<<< HEAD
      real(kind=wp) :: theta0, theta1, xwall, a
      real(kind=wp) :: alpha, xc0, zc0, x1
      integer :: ii, jj

      ! Get parameters
      theta0 = RunParams%TopogFuncParams(1)
      theta1 = RunParams%TopogFuncParams(2)
      xwall = RunParams%TopogFuncParams(3)
      a = RunParams%TopogFuncParams(4)
      
      ! Set parameters
      alpha = 8.5_wp/(asinh(-tan(4.0_wp*pi/180_wp))-asinh(-tan(theta0*pi/180_wp)))
      xc0 = - alpha*asinh(-tan(theta0*pi/180.0_wp))
      zc0 = -alpha*cosh((-xc0)/alpha)
      x1 = xc0 + alpha*asinh(-tan(theta1*pi/180.0_wp))
      
      ! Build topography along x
      do ii=1,size(x)
         if (x(ii)<0.0_wp) then
            b0(ii,:) = -tan(theta0*pi/180.0_wp)*x(ii)
         elseif (x(ii)>x1) then
            b0(ii,:) = zc0 + alpha*cosh((x1-xc0)/alpha) - tan(theta1*pi/180.0_wp)*(x(ii)-x1)
         else
            b0(ii,:) = zc0 + alpha*cosh((x(ii)-xc0)/alpha)
         end if
      end do

      ! Add confining walls
      do ii=1,size(x)
         if (x(ii)<xwall) then
            do jj=1,size(y)
               b0(ii,jj) = b0(ii,jj) + a*y(jj)*y(jj)
            end do
         end if
      end do
      return
   end subroutine quadratic_flume

   ! Parameterization of a trapezoidal channel
   ! This has slope theta0 along x
   ! Along y there are planar slopes with slope theta1, at position y = +/- y0
   !  parameters required:
   !  theta0 -- slope (in degrees) for x<0; passed in RunParams%TopogFuncParams(1)
   !  theta1 -- slope (in degrees) for x>x1; passed in RunParams%TopogFuncParams(2)
   !  y0 -- y coordinate for y slopes; passed in RunParams%TopogFuncParams(3)
   !  L -- lengthscale of tanh transitions between slopes; passed in RunParams%TopogFuncParams(4)
   !       Transitions from the flat start at y \approx \pm (y0-L/2)
   !       and the new slope is established by y \approx \pm (y0+L/2)
   pure subroutine trapezoidal_channel(RunParams, x, y, b0)
=======
      integer :: ii, jj
      real(kind=wp) :: slope, W, alpha, costheta

      slope = RunParams%TopogFuncParams(1)
      W = RunParams%TopogFuncParams(2)
      alpha = RunParams%TopogFuncParams(3)

      costheta = cos(atan(slope))
   
      do ii = 1, size(x)
         do jj = 1, size(y)
            b0(ii, jj) = slope * x(ii) + costheta * (abs(y(jj)) / W)**alpha
         end do
      end do
      
   end subroutine channel_powerlaw

   ! Channel with constant slope in x and banks defined by a trapezium as so
   !
   ! b(x, y) = x * slope + cos(theta) * max{0, Sb (|y| - W/2)}
   !
   ! where theta is the slope angle and accounts for the rotation of the banks
   ! to the Earth-centred system.
   !  parameters required:
   !  slope  -- slope in x.
   !  W      -- width of trapezium base.
   !  Sb     -- gradient of the banks in slope-aligned coordinates.
   pure subroutine channel_trapezium(RunParams, x, y, b0)
>>>>>>> c2af6293
      type(RunSet), intent(in) :: RunParams
      real(kind=wp), dimension(:), intent(in) :: x
      real(kind=wp), dimension(:), intent(in) :: y
      real(kind=wp), dimension(:,:), intent(out) :: b0(size(x),size(y))

<<<<<<< HEAD
      real(kind=wp) :: theta0, theta1, y0, L
      real(kind=wp) :: tan_x, lam, R
      integer :: ii, jj

      ! Get parameters
      theta0 = RunParams%TopogFuncParams(1)
      theta1 = RunParams%TopogFuncParams(2)
      y0 = RunParams%TopogFuncParams(3)
      L = RunParams%TopogFuncParams(4)

      tan_x = tan(theta0*pi/180.0_wp)

      lam = tan(theta1*pi/180.0_wp)

      R = 1.0_wp/(cosh(y0*4.0_wp/L)**2) ! normalizing factor
   
      ! Build topography
      do ii=1,size(x)
        b0(ii,:) = -tan_x*x(ii)
        do jj=1,size(y)
            b0(ii,jj) = b0(ii,jj) + 0.125_wp*L*lam*log(cosh((y(jj)-y0)*4.0_wp/L)*cosh((y(jj)+y0)*4.0_wp/L)*R)
        end do
      end do

      return
   end subroutine trapezoidal_channel
=======
      integer :: ii, jj
      real(kind=wp) :: slope, W, Sb, costheta

      slope = RunParams%TopogFuncParams(1)
      W = RunParams%TopogFuncParams(2)
      Sb = RunParams%TopogFuncParams(3)

      costheta = cos(atan(slope))

      do ii = 1, size(x)
         do jj = 1, size(y)
            b0(ii, jj) = slope * x(ii) + costheta * max(0.0_wp, Sb * (abs(y(jj)) - 0.5_wp * W))
         end do
      end do
   end subroutine channel_trapezium
>>>>>>> c2af6293

   ! Two slopes with smooth transition
   ! Three parameters required:
   !  phi1 -- angle of slope in degrees on left-hand-side; passed in RunParams%TopogFuncParams(1)
   !  phi2 -- angle of slope in degrees on right-hand-side; passed in RunParams%TopogFuncParams(2)
   !  lam -- length scale of connecting smooth curve; passed in RunParams%TopogFuncParams(3)
   pure subroutine xbislope(RunParams, x, y, b0)
      type(RunSet), intent(in) :: RunParams
      real(kind=wp), dimension(:), intent(in) :: x
      real(kind=wp), dimension(:), intent(in) :: y
      real(kind=wp), dimension(:,:), intent(out) :: b0(size(x),size(y))
   
      real(kind=wp) :: phi1, phi2, lam, a1, a2
      integer :: ii

      ! Set parameters
      phi1 = RunParams%TopogFuncParams(1) * pi / 180.0_wp
      phi2 = RunParams%TopogFuncParams(2) * pi / 180.0_wp
      lam = RunParams%TopogFuncParams(3)
      a1 = tan(phi1)
      a2 = tan(phi2)

      ! Build topography
      do ii = 1, size(x)
         b0(ii,:) = -0.5_wp * (a1 + a2) * x(ii) + &
            0.5_wp * (a1 - a2) * lam * log(cosh(x(ii) / lam))
      end do
   return
   end subroutine xbislope

   ! Three constant slopes in x connected via piecewise continuous transitions 
   ! via cosine functions at at x = x1, x2 with slopes s1, s2, s3.
   ! Six parameters required:
   !  phi1, phi2, phi3 -- angle of slopes 1,2,3 in degrees
   !  lam -- length scale of connecting sine curves
   !  x1, x2 -- locations of the two transition points x = x1 (connecting 
   !            slopes 1 & 2), x2 (connecting slopes 2 & 3)
   pure subroutine xtrislope(RunParams, x, y, b0)
      type(RunSet), intent(in) :: RunParams
      real(kind=wp), dimension(:), intent(in) :: x
      real(kind=wp), dimension(:), intent(in) :: y
      real(kind=wp), dimension(:,:), intent(out) :: b0(size(x),size(y))

      real(kind=wp) :: phi1, phi2, phi3, lam, s1, s2, s3, x1, x2
      real(kind=wp) :: c2, c3, c4, c5, A
      integer :: ii

      phi1 = RunParams%TopogFuncParams(1) * pi / 180.0_wp
      phi2 = RunParams%TopogFuncParams(2) * pi / 180.0_wp
      phi3 = RunParams%TopogFuncParams(3) * pi / 180.0_wp
      lam = RunParams%TopogFuncParams(4)
      x1 = RunParams%TopogFuncParams(5)
      x2 = RunParams%TopogFuncParams(6)
      s1 = tan(phi1)
      s2 = tan(phi2)
      s3 = tan(phi3)

      c2 = (x1 - 0.5_wp * lam) * 0.5_wp * (s1 - s2)
      c3 = (x1 + 0.5_wp * lam) * 0.5_wp * (s1 - s2) + c2
      c4 = (x2 - 0.5_wp * lam) * 0.5_wp * (s2 - s3) + c3
      c5 = (x2 + 0.5_wp * lam) * 0.5_wp * (s2 - s3) + c4

      ! Build topography
      do ii = 1, size(x)
         if (x(ii) < x1 - 0.5_wp * lam) then
            b0(ii,:) = s1 * x(ii)
         elseif (x(ii) < x1 + 0.5_wp * lam) then
            A = 0.5_wp * (s2 - s1) * lam / pi
            b0(ii,:) = A * sin((x(ii) - x1) * pi / lam - 0.5_wp * pi) + 0.5_wp * (s1 + s2) * x(ii) + c2
         elseif (x(ii) < x2 - 0.5_wp * lam) then
            b0(ii,:) = s2 * x(ii) + c3
         elseif (x(ii) < x2 + 0.5_wp * lam) then
            A = 0.5_wp * (s3 - s2) * lam / pi
            b0(ii,:) = A * sin((x(ii) - x2) * pi / lam - 0.5_wp * pi) + 0.5_wp * (s2 + s3) * x(ii) + c4
         else
            b0(ii,:) = s3 * x(ii) + c5
         endif
      end do

   end subroutine xtrislope

   ! Flat topography
   pure subroutine flat(RunParams, x, y, b0)
      type(RunSet), intent(in) :: RunParams
      real(kind=wp), dimension(:), intent(in) :: x
      real(kind=wp), dimension(:), intent(in) :: y
      real(kind=wp), dimension(:,:), intent(out) :: b0(size(x),size(y))
      
      b0(:,:) = 0.0_wp
      return
   end subroutine flat

   ! Uniform slope along x
   ! One parameter required:
   !  slope -- slope; passed in RunParams%TopogFuncParams(1)
   pure subroutine xslope(RunParams, x, y, b0)
      type(RunSet), intent(in) :: RunParams
      real(kind=wp), dimension(:), intent(in) :: x
      real(kind=wp), dimension(:), intent(in) :: y
      real(kind=wp), dimension(:,:), intent(out) :: b0(size(x),size(y))

      real(kind=wp) :: slope
      integer :: ii
      slope = RunParams%TopogFuncParams(1)
   
      do ii=1,size(x)
         b0(ii,:) = slope*x(ii)
      end do
      return
   end subroutine xslope

   ! Uniform slope along y
   ! One parameter required:
   !  slope -- slope; passed in RunParams%TopogFuncParams(1)
   pure subroutine yslope(RunParams, x, y, b0)
      type(RunSet), intent(in) :: RunParams
      real(kind=wp), dimension(:), intent(in) :: x
      real(kind=wp), dimension(:), intent(in) :: y
      real(kind=wp), dimension(:,:), intent(out) :: b0(size(x),size(y))

      real(kind=wp) :: slope
      integer :: jj
      slope = RunParams%TopogFuncParams(1)
      
      do jj=1,size(y)
         b0(:,jj) = slope*y(jj)
      end do
      return
   end subroutine yslope

   ! Uniform slope along x-y
   ! Two parameter required:
   !  xgrad -- slope along x; passed in RunParams%TopogFuncParams(1)
   !  ygrad -- slope along y; passed in RunParams%TopogFuncParams(2)
   pure subroutine xyslope(RunParams, x, y, b0)
      type(RunSet), intent(in) :: RunParams
      real(kind=wp), dimension(:), intent(in) :: x
      real(kind=wp), dimension(:), intent(in) :: y
      real(kind=wp), dimension(:,:), intent(out) :: b0(size(x),size(y))

      real(kind=wp) :: xgrad, ygrad
      integer :: ii, jj
      xgrad = RunParams%TopogFuncParams(1)
      ygrad = RunParams%TopogFuncParams(2)
   
      do ii=1,size(x)
         do jj=1,size(y)
            b0(ii,jj) = xgrad*x(ii) + ygrad*y(jj)
         end do
      end do
      return
   end subroutine xyslope

   ! one-dimensional sinusoidal variation
   ! One parameter required:
   !  eps -- amplitude of the sinusoid; passed in RunParams%TopogFuncParams(1)
   pure subroutine xsinslope(RunParams, x, y, b0)
      type(RunSet), intent(in) :: RunParams
      real(kind=wp), dimension(:), intent(in) :: x
      real(kind=wp), dimension(:), intent(in) :: y
      real(kind=wp), dimension(:,:), intent(out) :: b0(size(x),size(y))
   
      real(kind=wp) :: eps, Lx, twopi_o_Lx
      integer :: ii

      eps = RunParams%TopogFuncParams(1) ! previously slope*eps
      Lx = RunParams%Xtilesize * RunParams%nXtiles
      twopi_o_Lx = 2.0_wp * pi / Lx
      do ii=1,size(x)
         b0(ii,:) = eps * sin(x(ii) * twopi_o_Lx)
      end do
      return
   end subroutine xsinslope

   ! two-dimensional sinusoidal variation
   ! One parameter required:
   !  eps -- amplitude of the sinusoid; passed in RunParams%TopogFuncParams(1)
   pure subroutine xysinslope(RunParams, x, y, b0)
      type(RunSet), intent(in) :: RunParams
      real(kind=wp), dimension(:), intent(in) :: x
      real(kind=wp), dimension(:), intent(in) :: y
      real(kind=wp), dimension(:,:), intent(out) :: b0(size(x),size(y))
   
      real(kind=wp) :: eps, Lx, Ly, twopi_o_Lx, twopi_o_Ly
      integer :: ii, jj

      eps = RunParams%TopogFuncParams(1) ! previously slope*eps
   
      Lx = RunParams%Xtilesize * RunParams%nXtiles
      Ly = RunParams%Ytilesize * RunParams%nYtiles
      twopi_o_Lx = 2.0_wp * pi / Lx
      twopi_o_Ly = 2.0_wp * pi / Ly
      do ii=1,size(x)
         do jj=1,size(y)
            b0(ii,jj) = eps * sin(x(ii) * twopi_o_Lx) * sin(y(jj) * twopi_o_Ly)
         end do
      end do
      return
   end subroutine xysinslope

   ! one-dimensional cosine hump on a flat topography
   ! Two parameters required:
   !  A -- amplitude of hump; passed in RunParams%TopogFuncParams(1)
   !  L -- length scale of hump; passed in RunParams%TopogFuncParams(2)
   pure subroutine xhump(RunParams, x, y, b0)
      type(RunSet), intent(in) :: RunParams
      real(kind=wp), dimension(:), intent(in) :: x
      real(kind=wp), dimension(:), intent(in) :: y
      real(kind=wp), dimension(:,:), intent(out) :: b0(size(x),size(y))

      real(kind=wp) :: A, L
      integer :: ii

      A = RunParams%TopogFuncParams(1)
      L = RunParams%TopogFuncParams(2)

      do ii=1,size(x)
         if ((x(ii)>-L) .and. (x(ii)<L)) then
            b0(ii,:) = 0.5_wp*A*(1.0_wp+cos(pi*x(ii)/L))
         else
            b0(ii,:) = 0.0_wp
         end if
      end do
      return
   end subroutine xhump

   ! one-dimensional tanh on a flat topography b = A*(1 + tanh((x-x0)/L))
   ! Three parameters required:
   !  x0 -- centre of tanh transition; passed in RunParams%TopogFuncParams(1)
   !  A -- amplitude of change in topography; passed in RunParams%TopogFuncParams(2)
   !  L -- length scale of transition; passed in RunParams%TopogFuncParams(3)
   pure subroutine xtanh(RunParams, x, y, b0)
      type(RunSet), intent(in) :: RunParams
      real(kind=wp), dimension(:), intent(in) :: x
      real(kind=wp), dimension(:), intent(in) :: y
      real(kind=wp), dimension(:,:), intent(out) :: b0(size(x),size(y))

      real(kind=wp) :: x0, A, L
      integer :: ii

      x0 = RunParams%TopogFuncParams(1) 
      A = RunParams%TopogFuncParams(2)
      L = RunParams%TopogFuncParams(3)
   
      do ii=1,size(x)
         b0(ii,:) = A*(1.0_wp+tanh((x(ii)-x0)/L))
      end do
      return
   end subroutine xtanh

   ! one-dimensional parabola b = A*x^2
   ! One parameter required:
   !  A -- coefficient; passed in RunParams%TopogFuncParams(1)
   pure subroutine xparab(RunParams, x, y, b0)
      type(RunSet), intent(in) :: RunParams
      real(kind=wp), dimension(:), intent(in) :: x
      real(kind=wp), dimension(:), intent(in) :: y
      real(kind=wp), dimension(:,:), intent(out) :: b0(size(x),size(y))
      
      real(kind=wp) :: A
      integer :: ii

      A = RunParams%TopogFuncParams(1)
      
      do ii=1,size(x)
         b0(ii,:) = A*x(ii)*x(ii)
      end do
      return
   end subroutine xparab

   ! two-dimensional parabola b = A*x^2 + B*y^2
   ! Two parameters required:
   !  A -- coefficient of x^2; passed in RunParams%TopogFuncParams(1)
   !  B -- coefficient of y^2; passed in RunParams%TopogFuncParams(2)
   pure subroutine xyparab(RunParams, x, y, b0)
      type(RunSet), intent(in) :: RunParams
      real(kind=wp), dimension(:), intent(in) :: x
      real(kind=wp), dimension(:), intent(in) :: y
      real(kind=wp), dimension(:,:), intent(out) :: b0(size(x),size(y))
      
      real(kind=wp) :: A, B
      integer :: ii, jj

      A = RunParams%TopogFuncParams(1)
      B = RunParams%TopogFuncParams(2)

      do ii=1,size(x)
         do jj=1,size(y)
            b0(ii,jj) = A*x(ii)*x(ii) + B*y(jj)*y(jj)
         end do
      end do
      return
   end subroutine xyparab

   ! one-dimensional tanh sided bowl
   ! b = A*(1 - 0.5*( tanh((x+x0)/L) - tanh((x-x0)/L)) )
   ! Three parameters required:
   !  A -- height of sidewalls; passed in RunParams%TopogFuncParams(1)
   !  x0 -- half-width of bowl; passed in RunParams%TopogFuncParams(2)
   !  L -- length scale of transition; passed in RunParams%TopogFuncParams(3)
   pure subroutine xtanhbowl(RunParams, x, y, b0)
      type(RunSet), intent(in) :: RunParams
      real(kind=wp), dimension(:), intent(in) :: x
      real(kind=wp), dimension(:), intent(in) :: y
      real(kind=wp), dimension(:,:), intent(out) :: b0(size(x),size(y))

      real(kind=wp) :: A, x0, L
      integer :: ii

      A = RunParams%TopogFuncParams(1)
      x0 = RunParams%TopogFuncParams(2)
      L = RunParams%TopogFuncParams(3)

      do ii=1,size(x)
         b0(ii,:) = A*(1.0_wp - 0.5_wp*( tanh((x(ii)+x0)/L) - tanh((x(ii)-x0)/L) ))
      end do
      return
   end subroutine xtanhbowl

end module topog_funcs_module<|MERGE_RESOLUTION|>--- conflicted
+++ resolved
@@ -38,11 +38,8 @@
 !   x2slopes - Two slopes connected by a circular arc
 !   usgs - Parameterization of the USGS flume
 !   flume - General flume based on the USGS flume
-<<<<<<< HEAD
-=======
 !   channel_powerlaw - Slope along x, power law cross section in y
 !   channel_trapezium - Slope along x, trapezium cross section in y
->>>>>>> c2af6293
 !   xbislope - Two slopes with smooth transition
 !   xtrislope - Three slopes with piecewise continuous transition
 !   flat - Flat topography
@@ -67,13 +64,8 @@
    public :: x2slopes ! Two slopes connected by a circular arc
    public :: usgs ! Parameterization of the USGS flume
    public :: flume ! General flume based on the USGS flume
-<<<<<<< HEAD
-   public :: quadratic_flume ! Flume with runout and quadratic cross-section
-   public :: trapezoidal_channel ! inclined channel (along x) with inclined sides (along y)
-=======
    public :: channel_powerlaw ! Slope along x, power law cross section in y
    public :: channel_trapezium ! Slope along x, trapezium cross section in y
->>>>>>> c2af6293
    public :: xbislope ! Two slopes with smooth transition
    public :: xtrislope ! Three slopes with piecewise continuous transition
    public :: flat ! Flat topography
@@ -250,19 +242,6 @@
       return
    end subroutine flume
 
-<<<<<<< HEAD
-   ! Parameterization of a quadratic flume
-   ! This has slope theta0 for x<0, and slope theta1 for x>x1>0
-   ! that are connected by a smooth cosh curve section.
-   ! Note x1 is determined to ensure smooth connection.
-   ! The channel cross-section is quadratic b(x,y) = -theta0*x + a*y^2
-   !  parameters required:
-   !  theta0 -- slope (in degrees) for x<0; passed in RunParams%TopogFuncParams(1)
-   !  theta1 -- slope (in degrees) for x>x1; passed in RunParams%TopogFuncParams(2)
-   !  xwall -- x coordinate for end of wall; passed in RunParams%TopogFuncParams(3)
-   !  a -- quadratic coefficient; passed in RunParams%TopogFuncParams(4)
-   pure subroutine quadratic_flume(RunParams, x, y, b0)
-=======
    ! Channel with constant slope in x and banks defined by a power law as so
    !
    ! b(x, y) = x * slope + cos(theta) * (|y| / W)^alpha
@@ -275,63 +254,11 @@
    !  W      -- characteristic width of power law channel cross section.
    !  alpha  -- index of the power law.
    pure subroutine channel_powerlaw(RunParams, x, y, b0)
->>>>>>> c2af6293
-      type(RunSet), intent(in) :: RunParams
-      real(kind=wp), dimension(:), intent(in) :: x
-      real(kind=wp), dimension(:), intent(in) :: y
-      real(kind=wp), dimension(:,:), intent(out) :: b0(size(x),size(y))
-
-<<<<<<< HEAD
-      real(kind=wp) :: theta0, theta1, xwall, a
-      real(kind=wp) :: alpha, xc0, zc0, x1
-      integer :: ii, jj
-
-      ! Get parameters
-      theta0 = RunParams%TopogFuncParams(1)
-      theta1 = RunParams%TopogFuncParams(2)
-      xwall = RunParams%TopogFuncParams(3)
-      a = RunParams%TopogFuncParams(4)
-      
-      ! Set parameters
-      alpha = 8.5_wp/(asinh(-tan(4.0_wp*pi/180_wp))-asinh(-tan(theta0*pi/180_wp)))
-      xc0 = - alpha*asinh(-tan(theta0*pi/180.0_wp))
-      zc0 = -alpha*cosh((-xc0)/alpha)
-      x1 = xc0 + alpha*asinh(-tan(theta1*pi/180.0_wp))
-      
-      ! Build topography along x
-      do ii=1,size(x)
-         if (x(ii)<0.0_wp) then
-            b0(ii,:) = -tan(theta0*pi/180.0_wp)*x(ii)
-         elseif (x(ii)>x1) then
-            b0(ii,:) = zc0 + alpha*cosh((x1-xc0)/alpha) - tan(theta1*pi/180.0_wp)*(x(ii)-x1)
-         else
-            b0(ii,:) = zc0 + alpha*cosh((x(ii)-xc0)/alpha)
-         end if
-      end do
-
-      ! Add confining walls
-      do ii=1,size(x)
-         if (x(ii)<xwall) then
-            do jj=1,size(y)
-               b0(ii,jj) = b0(ii,jj) + a*y(jj)*y(jj)
-            end do
-         end if
-      end do
-      return
-   end subroutine quadratic_flume
-
-   ! Parameterization of a trapezoidal channel
-   ! This has slope theta0 along x
-   ! Along y there are planar slopes with slope theta1, at position y = +/- y0
-   !  parameters required:
-   !  theta0 -- slope (in degrees) for x<0; passed in RunParams%TopogFuncParams(1)
-   !  theta1 -- slope (in degrees) for x>x1; passed in RunParams%TopogFuncParams(2)
-   !  y0 -- y coordinate for y slopes; passed in RunParams%TopogFuncParams(3)
-   !  L -- lengthscale of tanh transitions between slopes; passed in RunParams%TopogFuncParams(4)
-   !       Transitions from the flat start at y \approx \pm (y0-L/2)
-   !       and the new slope is established by y \approx \pm (y0+L/2)
-   pure subroutine trapezoidal_channel(RunParams, x, y, b0)
-=======
+      type(RunSet), intent(in) :: RunParams
+      real(kind=wp), dimension(:), intent(in) :: x
+      real(kind=wp), dimension(:), intent(in) :: y
+      real(kind=wp), dimension(:,:), intent(out) :: b0(size(x),size(y))
+
       integer :: ii, jj
       real(kind=wp) :: slope, W, alpha, costheta
 
@@ -360,40 +287,11 @@
    !  W      -- width of trapezium base.
    !  Sb     -- gradient of the banks in slope-aligned coordinates.
    pure subroutine channel_trapezium(RunParams, x, y, b0)
->>>>>>> c2af6293
-      type(RunSet), intent(in) :: RunParams
-      real(kind=wp), dimension(:), intent(in) :: x
-      real(kind=wp), dimension(:), intent(in) :: y
-      real(kind=wp), dimension(:,:), intent(out) :: b0(size(x),size(y))
-
-<<<<<<< HEAD
-      real(kind=wp) :: theta0, theta1, y0, L
-      real(kind=wp) :: tan_x, lam, R
-      integer :: ii, jj
-
-      ! Get parameters
-      theta0 = RunParams%TopogFuncParams(1)
-      theta1 = RunParams%TopogFuncParams(2)
-      y0 = RunParams%TopogFuncParams(3)
-      L = RunParams%TopogFuncParams(4)
-
-      tan_x = tan(theta0*pi/180.0_wp)
-
-      lam = tan(theta1*pi/180.0_wp)
-
-      R = 1.0_wp/(cosh(y0*4.0_wp/L)**2) ! normalizing factor
-   
-      ! Build topography
-      do ii=1,size(x)
-        b0(ii,:) = -tan_x*x(ii)
-        do jj=1,size(y)
-            b0(ii,jj) = b0(ii,jj) + 0.125_wp*L*lam*log(cosh((y(jj)-y0)*4.0_wp/L)*cosh((y(jj)+y0)*4.0_wp/L)*R)
-        end do
-      end do
-
-      return
-   end subroutine trapezoidal_channel
-=======
+      type(RunSet), intent(in) :: RunParams
+      real(kind=wp), dimension(:), intent(in) :: x
+      real(kind=wp), dimension(:), intent(in) :: y
+      real(kind=wp), dimension(:,:), intent(out) :: b0(size(x),size(y))
+
       integer :: ii, jj
       real(kind=wp) :: slope, W, Sb, costheta
 
@@ -409,7 +307,6 @@
          end do
       end do
    end subroutine channel_trapezium
->>>>>>> c2af6293
 
    ! Two slopes with smooth transition
    ! Three parameters required:
