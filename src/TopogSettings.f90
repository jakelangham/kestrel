! This file is part of the Kestrel software for simulations
! of sediment-laden Earth surface flows.
!
! Version v1.1.1
!
! Copyright 2023 Mark J. Woodhouse, Jake Langham, (University of Bristol).
!
! This program is free software: you can redistribute it and/or modify it 
! under the terms of the GNU General Public License as published by the Free 
! Software Foundation, either version 3 of the License, or (at your option) 
! any later version.
!
! This program is distributed in the hope that it will be useful, but WITHOUT 
! ANY WARRANTY; without even the implied warranty of MERCHANTABILITY or 
! FITNESS FOR A PARTICULAR PURPOSE. See the GNU General Public License for 
! more details.
!
! You should have received a copy of the GNU General Public License along with 
! this program. If not, see <https://www.gnu.org/licenses/>. 


! This module assigns values to variables in RunSet associated
! with the topography, as read from the "Topog" block of an input file.
! Some input validation is performed, producing Warning or FatalError messages.
module topog_settings_module

   use iso_c_binding, only: c_bool
   use set_precision_module, only: wp
   use messages_module, only: FatalErrorMessage, InputLabelUnrecognized, WarningMessage
   use varstring_module, only: varString
   use utilities_module, only: PathTrail, Int2String
   use runsettings_module, only: RunSet
   use topog_funcs_module
   use utm_module

   implicit none

   private
   public :: Topog_Set

   ! default values
   logical(kind=c_bool), parameter :: EmbedRaster_d = .FALSE.
   logical, parameter :: RebuildDEM_d = .TRUE.

contains

   subroutine Topog_Set(TopogLabels,TopogValues,RunParams)
      ! Set topog settings from input file.
      ! Inputs: TopogLabels [character string array] - Labels for Topog;
      !         TopogValues [character string array] - The values associated with the labels.
      ! Output: RunParams [type RunSet] - The solver settings.

      implicit none

      type(varString), dimension(:), intent(in) :: TopogLabels
      type(varString), dimension(:), intent(in) :: TopogValues
      type(RunSet), intent(inout) :: RunParams

      type(varString) :: label
      type(varString) :: DemPath
      type(varString) :: RasterFile
      type(varString) :: Type
      type(varString) :: TopogFuncStr
      type(varString) :: SRTMPath
      type(varString) :: EmbedRaster
      type(varString) :: RebuildDEM

      integer :: J, N

      logical :: set_DemPath
      logical :: set_SRTMPath
      logical :: set_Type
      logical :: set_TopogFunc
      logical :: set_Topog_params
      logical :: set_RasterFile
      logical :: set_EmbedRaster
      logical :: set_RebuildDEM

      character(len=4096) :: cwd

      N = size(TopogValues)

      set_Type=.FALSE.
      set_DemPath=.FALSE.
      set_SRTMPath=.FALSE.
      set_RasterFile=.FALSE.
      set_TopogFunc=.FALSE.
      set_Topog_params=.FALSE.
      set_EmbedRaster=.FALSE.
      set_RebuildDEM=.FALSE.

      do J=1,N
         label = TopogLabels(J)%to_lower()
         select case (label%s)
            case ('type')
               set_Type=.TRUE.
               Type = TopogValues(J)%to_lower()
            case ('dem directory')
               set_DemPath=.TRUE.
               DemPath = TopogValues(J)
            case ('srtm directory')
               set_SRTMPath=.TRUE.
               SRTMPath = TopogValues(J)
            case ('raster file')
               set_RasterFile=.TRUE.
               RasterFile = TopogValues(J)
            case ('topog function')
               set_TopogFunc=.TRUE.
               TopogFuncStr = TopogValues(J)%to_lower()
            case ('topog params')
               set_Topog_params=.TRUE.
               call TopogValues(J)%read_set(RunParams%TopogFuncParams)
            case ('embed raster')
               set_EmbedRaster=.TRUE.
               EmbedRaster = TopogValues(J)%to_lower()
            case ('rebuild dem')
               set_RebuildDEM=.TRUE.
               RebuildDEM = TopogValues(J)%to_lower()
            case default
               call InputLabelUnrecognized(TopogLabels(J)%s)
         end select
      end do

      ! Check required variable Type is set
      if (.not.set_Type) then
         call FatalErrorMessage("In the 'Topog' block in the input file "// trim(RunParams%InputFile%s) // new_line('A') &
                  // "the required variable 'Type' is not given.")
      end if
      select case (Type%s)
         case ('dem', 'raster')
            RunParams%Topog = varString("raster")
         case ('srtm')
            RunParams%Topog = varString("srtm")
         case ('function')
            RunParams%Topog = varString("function")
         case default
            call FatalErrorMessage("In the 'Topog' block in the input file "// trim(RunParams%InputFile%s) // new_line('A') &
                  // "the required variable 'Type = "//Type%s//"' is not recognized.")
      end select

      ! Check conditionally required/optional settings for Type = DEM/Raster
      if (RunParams%Topog == "raster") then

         ! Get required RasterFile
         if (.not.set_RasterFile) then
            call FatalErrorMessage("In the 'Topog' block in the input file "// trim(RunParams%InputFile%s) // new_line('A') &
                  // " 'Raster File' is required when 'Type' is 'Raster' or 'DEM'.")
         end if
         RunParams%RasterFile = RasterFile
      
         ! Check optional, setting defaults if not given

         ! Get DemPath as CWD if not set
         if (.not. set_DemPath) then
            call getcwd(cwd)
            DemPath = varString(cwd, trim_str=.TRUE.)
            call WarningMessage("In the 'Topog' block 'dem directory' is not given.  Using current directory")
         end if   
         RunParams%DemPath = PathTrail(DemPath)

         ! Check EmbedRaster is set
         if (.not.set_EmbedRaster) then
            RunParams%EmbedRaster = EmbedRaster_d
         else
            select case (EmbedRaster%s)
               case ('on','yes')
                  RunParams%EmbedRaster = .TRUE.
               case ('off','no')
                  RunParams%EmbedRaster = .FALSE.
               case default
                  RunParams%EmbedRaster = EmbedRaster_d
            end select
         end if
         
         ! If Embed raster, then also need SRTM
         if (RunParams%EmbedRaster) then
            if (.not. set_SRTMPath) then
               call FatalErrorMessage("In the 'Topog' block in the input file " // &
                  trim(RunParams%InputFile%s) // new_line('A') &
                  // " 'SRTM directory' is not given.")
            end if
            RunParams%SRTMPath = PathTrail(SRTMPath)
         end if

         RunParams%Georeference = .TRUE.
      end if
         
      ! Check conditionally required settings for Type = SRTM
      if (RunParams%Topog == "srtm") then
         
         ! Require SRTM path
         if (.not. set_SRTMPath) then
            call FatalErrorMessage("In the 'Topog' block in the input file " // &
               trim(RunParams%InputFile%s) // new_line('A') &
               // " 'SRTM directory' is not given.")
         end if
         RunParams%SRTMPath = PathTrail(SRTMPath)

         RunParams%Georeference = .TRUE.
      end if

      ! Check conditionally required/optional settings for Type = Function
      if (RunParams%Topog == "function") then

         ! Require TopogFunc
         if (.not. set_TopogFunc) call FatalErrorMessage("In the 'Topog' block in the input file "// trim(RunParams%InputFile%s) // new_line('A') &
            // " missing variable 'Topog function' that is required when 'Type' is 'Function'.")

         RunParams%TopogFunc = TopogFuncStr%trim()
         ! Check if the number of TopogFuncParams are appropriate for each TopogFunc
         select case (TopogFuncStr%s)

            case ('flat')
               TopogFunc => flat

            case ('xslope')
               if (size(RunParams%TopogFuncParams) < 1) then
                  call FatalErrorMessage("In the 'Topog' block in the input file " // &
                  trim(RunParams%InputFile%s) // new_line('A') &
                  // " one 'Topog params' is needed for 'Type = xslope'; received " // Int2String(size(RunParams%TopogFuncParams)))
               end if
               TopogFunc => xslope

            case ('yslope')
               if (size(RunParams%TopogFuncParams) < 1) then
                  call FatalErrorMessage("In the 'Topog' block in the input file " // &
                  trim(RunParams%InputFile%s) // new_line('A') &
                  // " one 'Topog params' is needed for 'Type = yslope'; received " // Int2String(size(RunParams%TopogFuncParams)))
               end if
               TopogFunc => yslope
            
            case ('xyslope')
               if (size(RunParams%TopogFuncParams) < 2) then
                  call FatalErrorMessage("In the 'Topog' block in the input file " // &
                  trim(RunParams%InputFile%s) // new_line('A') &
                  // " two 'Topog params' are needed for 'Type = xyslope'; received " // Int2String(size(RunParams%TopogFuncParams)))
               end if
               TopogFunc => xyslope

            case ('x2slopes')
               if (size(RunParams%TopogFuncParams) < 3) then
                  call FatalErrorMessage("In the 'Topog' block in the input file " // &
                     trim(RunParams%InputFile%s) // new_line('A') &
                     // " three 'Topog params' are needed for 'Type = x2slopes'; received " // Int2String(size(RunParams%TopogFuncParams)))
               end if
               TopogFunc => x2Slopes

            case ('usgs')
               if (size(RunParams%TopogFuncParams) < 2) then
                  call FatalErrorMessage("In the 'Topog' block in the input file " // &
                     trim(RunParams%InputFile%s) // new_line('A') &
                     // " two 'Topog params' are needed for 'Type = USGS'; received " // Int2String(size(RunParams%TopogFuncParams)))
               end if
               TopogFunc => usgs

            case ('flume')
                if (size(RunParams%TopogFuncParams) < 6) then
                   call FatalErrorMessage("In the 'Topog' block in the input file " // &
                      trim(RunParams%InputFile%s) // new_line('A') &
                      // " six 'Topog params' are needed for 'Type = Flume'; received " // Int2String(size(RunParams%TopogFuncParams)))
                end if
                TopogFunc => flume
<<<<<<< HEAD
            
            case ('quadratic flume')
                if (size(RunParams%TopogFuncParams) < 4) then
                   call FatalErrorMessage("In the 'Topog' block in the input file " // &
                      trim(RunParams%InputFile%s) // new_line('A') &
                      // " four 'Topog params' are needed for 'Type = Quadratic flume'; received " // Int2String(size(RunParams%TopogFuncParams)))
                end if
                TopogFunc => quadratic_flume

            case ('trapezoidal channel')
                if (size(RunParams%TopogFuncParams) < 4) then
                   call FatalErrorMessage("In the 'Topog' block in the input file " // &
                      trim(RunParams%InputFile%s) // new_line('A') &
                      // " four 'Topog params' are needed for 'Type = Trapezoidal channel'; received " // Int2String(size(RunParams%TopogFuncParams)))
                end if
                TopogFunc => trapezoidal_channel
            
=======

            case ('channel power law')
                if (size(RunParams%TopogFuncParams) < 3) then
                   call FatalErrorMessage("In the 'Topog' block in the input file " // &
                      trim(RunParams%InputFile%s) // new_line('A') &
                      // " three 'Topog params' are needed for 'Type = Channel power law'; received " // Int2String(size(RunParams%TopogFuncParams)))
                end if
                TopogFunc => channel_powerlaw

            case ('channel trapezium')
                if (size(RunParams%TopogFuncParams) < 3) then
                   call FatalErrorMessage("In the 'Topog' block in the input file " // &
                      trim(RunParams%InputFile%s) // new_line('A') &
                      // " three 'Topog params' are needed for 'Type = Channel trapezium'; received " // Int2String(size(RunParams%TopogFuncParams)))
                end if
                TopogFunc => channel_trapezium

>>>>>>> c2af6293
            case ('xbislope')
               if (size(RunParams%TopogFuncParams) < 3) then
                  call FatalErrorMessage("In the 'Topog' block in the input file " // &
                     trim(RunParams%InputFile%s) // new_line('A') &
                     // " three 'Topog params' are needed for 'Type = xbislope'; received " // Int2String(size(RunParams%TopogFuncParams)))
               end if
               TopogFunc => xbislope            

            case ('xtrislope')
               if (size(RunParams%TopogFuncParams) < 6) then
                  call FatalErrorMessage("In the 'Topog' block in the input file " // &
                     trim(RunParams%InputFile%s) // new_line('A') &
                     // " six 'Topog params' are needed for 'Type = xtrislope'; received " // Int2String(size(RunParams%TopogFuncParams)))
               end if
               TopogFunc => xtrislope 

            case ('xsinslope')
               if (size(RunParams%TopogFuncParams) < 1) then
                  call FatalErrorMessage("In the 'Topog' block in the input file " // &
                  trim(RunParams%InputFile%s) // new_line('A') &
                  // " one 'Topog params' is needed for 'Type = xsinslope'; received " // Int2String(size(RunParams%TopogFuncParams)))
               end if
               TopogFunc => xsinslope

            case ('xysinslope')
               if (size(RunParams%TopogFuncParams) < 1) then
                  call FatalErrorMessage("In the 'Topog' block in the input file " // &
                  trim(RunParams%InputFile%s) // new_line('A') &
                  // " one 'Topog params' is needed for 'Type = xysinslope'; received " // Int2String(size(RunParams%TopogFuncParams)))
               end if
               TopogFunc => xysinslope

            case ('xhump')
               if (size(RunParams%TopogFuncParams) < 2) then
                  call FatalErrorMessage("In the 'Topog' block in the input file " // &
                  trim(RunParams%InputFile%s) // new_line('A') &
                  // " two 'Topog params' are needed for 'Type = xhump'; received " // Int2String(size(RunParams%TopogFuncParams)))
               end if
               TopogFunc => xhump

            case ('xtanh')
               if (size(RunParams%TopogFuncParams) < 3) then
                  call FatalErrorMessage("In the 'Topog' block in the input file " // &
                  trim(RunParams%InputFile%s) // new_line('A') &
                  // " three 'Topog params' are needed for 'Type = xtanh'; received " // Int2String(size(RunParams%TopogFuncParams)))
               end if
               TopogFunc => xtanh
            
            case ('xparab')
               if (size(RunParams%TopogFuncParams) < 1) then
                  call FatalErrorMessage("In the 'Topog' block in the input file " // &
                  trim(RunParams%InputFile%s) // new_line('A') &
                  // " one 'Topog params' is needed for 'Type = xparab'; received " // Int2String(size(RunParams%TopogFuncParams)))
               end if
               TopogFunc => xparab
            
            case ('xyparab')
               if (size(RunParams%TopogFuncParams) < 2) then
                  call FatalErrorMessage("In the 'Topog' block in the input file " // &
                  trim(RunParams%InputFile%s) // new_line('A') &
                  // " two 'Topog params' are needed for 'Type = xyparab'; received " // Int2String(size(RunParams%TopogFuncParams)))
               end if
               TopogFunc => xyparab

            case ('xtanhbowl')
               if (size(RunParams%TopogFuncParams) < 3) then
                  call FatalErrorMessage("In the 'Topog' block in the input file " // &
                  trim(RunParams%InputFile%s) // new_line('A') &
                  // " three 'Topog params' are needed for 'Type = xtanhbowl'; received " // Int2String(size(RunParams%TopogFuncParams)))
               end if
               TopogFunc => xtanhbowl

            case default
               call FatalErrorMessage("In the 'Topog' block in the input file "// trim(RunParams%InputFile%s) // new_line('A') &
                  // " the 'Topog function = "// TopogFuncStr%s //"' is not recognized.")

         end select
         RunParams%Georeference = .FALSE.
      end if

      if (.not.set_RebuildDEM) then
         RunParams%RebuildDEM = RebuildDEM_d
      else
         label = RebuildDEM%to_lower()
         select case (label%s)
            case ('yes')
               RunParams%RebuildDEM = .TRUE.
            case ('no')
               RunParams%RebuildDEM = .FALSE.
            case default
               RunParams%RebuildDEM = RebuildDEM_d
         end select
      end if

      if ((RunParams%Topog%s=='raster').and.(.not.set_EmbedRaster)) then
         if (EmbedRaster_d) then
            call WarningMessage("In the 'Topog' block Type = Raster and 'Embed Raster' is not set." // new_line('A') &
               // " The raster file will be embedded into the background 30m SRTM DEM." // new_line('A') &
               // " Mismatches in the elevation of the raster and SRTM DEMs are not corrected.")
         else
            call WarningMessage("In the 'Topog' block Type = Raster and 'Embed Raster' is not set." // new_line('A') &
               // " The raster file will be used on its own." // new_line('A') &
               // " Flow off the raster is not modelled.")
         end if
      end if

      if (RunParams%Georeference) then
         RunParams%UTM_zone_number = LatLonToZoneNumber(RunParams%Lat, RunParams%Lon)
         if (RunParams%Lat<0.0_wp) then
            RunParams%UTM_zone_letter = "S"
         else
            RunParams%UTM_zone_letter = "N"
         end if
         RunParams%utmEPSG = LatLonToUtmEpsg(RunParams%Lat, RunParams%Lon)
         call new(RunParams%projTransformer, RunParams%utmEPSG)
         RunParams%centerUTM = RunParams%projTransformer%wgs84_to_utm(RunParams%Lat, RunParams%Lon)
      end if

   end subroutine Topog_Set

end module topog_settings_module<|MERGE_RESOLUTION|>--- conflicted
+++ resolved
@@ -260,25 +260,6 @@
                       // " six 'Topog params' are needed for 'Type = Flume'; received " // Int2String(size(RunParams%TopogFuncParams)))
                 end if
                 TopogFunc => flume
-<<<<<<< HEAD
-            
-            case ('quadratic flume')
-                if (size(RunParams%TopogFuncParams) < 4) then
-                   call FatalErrorMessage("In the 'Topog' block in the input file " // &
-                      trim(RunParams%InputFile%s) // new_line('A') &
-                      // " four 'Topog params' are needed for 'Type = Quadratic flume'; received " // Int2String(size(RunParams%TopogFuncParams)))
-                end if
-                TopogFunc => quadratic_flume
-
-            case ('trapezoidal channel')
-                if (size(RunParams%TopogFuncParams) < 4) then
-                   call FatalErrorMessage("In the 'Topog' block in the input file " // &
-                      trim(RunParams%InputFile%s) // new_line('A') &
-                      // " four 'Topog params' are needed for 'Type = Trapezoidal channel'; received " // Int2String(size(RunParams%TopogFuncParams)))
-                end if
-                TopogFunc => trapezoidal_channel
-            
-=======
 
             case ('channel power law')
                 if (size(RunParams%TopogFuncParams) < 3) then
@@ -296,7 +277,6 @@
                 end if
                 TopogFunc => channel_trapezium
 
->>>>>>> c2af6293
             case ('xbislope')
                if (size(RunParams%TopogFuncParams) < 3) then
                   call FatalErrorMessage("In the 'Topog' block in the input file " // &
