--- conflicted
+++ resolved
@@ -966,12 +966,6 @@
       integer :: tile_left, tile_bottom
       integer :: minTileX, maxTileX
       integer :: minTileY, maxTileY
-<<<<<<< HEAD
-
-      integer, dimension(:), allocatable :: TileCols
-      integer, dimension(:), allocatable :: TileRows
-=======
->>>>>>> 2bde6681
 
       real(kind=wp), dimension(:, :), allocatable :: spd
 
@@ -1391,12 +1385,6 @@
       integer :: tile_left, tile_bottom
       integer :: minTileX, maxTileX
       integer :: minTileY, maxTileY
-<<<<<<< HEAD
-
-      integer, dimension(:), allocatable :: TileCols
-      integer, dimension(:), allocatable :: TileRows
-=======
->>>>>>> 2bde6681
 
       if (RunParams%Lat < 0) then
          hemisphere = 'S'
